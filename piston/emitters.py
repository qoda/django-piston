--- conflicted
+++ resolved
@@ -98,13 +98,8 @@
             elif isinstance(thing, Model):
                 ret = _model(thing, fields=fields)
             elif isinstance(thing, HttpResponse):
-<<<<<<< HEAD
                 raise HttpStatusCode(thing)
-            elif isinstance(thing, types.FunctionType):
-=======
-                raise HttpStatusCode(thing.content, code=thing.status_code)
             elif inspect.isfunction(thing):
->>>>>>> 67aa9485
                 if not inspect.getargspec(thing)[0]:
                     ret = _any(thing())
             elif hasattr(thing, '__emittable__'):
